--- conflicted
+++ resolved
@@ -37,11 +37,8 @@
   double eng_vdwl,eng_coul;      // accumulated energies
   double virial[6];              // accumulated virial
   double *eatom,**vatom;         // accumulated per-atom energy/virial
-<<<<<<< HEAD
   double *eatomcoul,*eatomvdw;   // accumulated per-atom ecoul/evdwl
-=======
   double **cvatom;               // accumulated per-atom centroid virial
->>>>>>> 4134d7fd
 
   double cutforce;               // max cutoff for all atom pairs
   double **cutsq;                // cutoff sq for each atom pair
