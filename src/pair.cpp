/* ----------------------------------------------------------------------
   LAMMPS - Large-scale Atomic/Molecular Massively Parallel Simulator
   http://lammps.sandia.gov, Sandia National Laboratories
   Steve Plimpton, sjplimp@sandia.gov

   Copyright (2003) Sandia Corporation.  Under the terms of Contract
   DE-AC04-94AL85000 with Sandia Corporation, the U.S. Government retains
   certain rights in this software.  This software is distributed under
   the GNU General Public License.

   See the README file in the top-level LAMMPS directory.
------------------------------------------------------------------------- */

/* ----------------------------------------------------------------------
   Contributing author: Paul Crozier (SNL)
------------------------------------------------------------------------- */

#include "pair.h"

#include "atom.h"
#include "atom_masks.h"
#include "comm.h"
#include "compute.h"
#include "domain.h"
#include "error.h"
#include "force.h"
#include "kspace.h"
#include "math_const.h"
#include "memory.h"
#include "neighbor.h"
#include "suffix.h"
#include "update.h"

#include <cfloat>    // IWYU pragma: keep
#include <climits>   // IWYU pragma: keep
#include <cmath>
#include <cstring>
#include <ctime>

using namespace LAMMPS_NS;
using namespace MathConst;

enum{NONE,RLINEAR,RSQ,BMP};

// allocate space for static class instance variable and initialize it

int Pair::instance_total = 0;

/* ---------------------------------------------------------------------- */

Pair::Pair(LAMMPS *lmp) : Pointers(lmp)
{
  instance_me = instance_total++;

  eng_vdwl = eng_coul = 0.0;

  comm_forward = comm_reverse = comm_reverse_off = 0;

  single_enable = 1;
  single_hessian_enable = 0;
  restartinfo = 1;
  respa_enable = 0;
  one_coeff = 0;
  no_virial_fdotr_compute = 0;
  writedata = 0;
  ghostneigh = 0;
  unit_convert_flag = utils::NOCONVERT;

  nextra = 0;
  pvector = nullptr;
  single_extra = 0;
  svector = nullptr;

  setflag = nullptr;
  cutsq = nullptr;

  ewaldflag = pppmflag = msmflag = dispersionflag = tip4pflag = dipoleflag = spinflag = 0;
  reinitflag = 1;
  centroidstressflag = 4;

  // pair_modify settings

  compute_flag = 1;
  manybody_flag = 0;
  offset_flag = 0;
  mix_flag = GEOMETRIC;
  mixed_flag = 1;
  tail_flag = 0;
  etail = ptail = etail_ij = ptail_ij = 0.0;
  ncoultablebits = 12;
  ndisptablebits = 12;
  tabinner = sqrt(2.0);
  tabinner_disp = sqrt(2.0);
  ftable = nullptr;
  fdisptable = nullptr;

  allocated = 0;
  suffix_flag = Suffix::NONE;

  maxeatom = maxvatom = maxcvatom = 0;
<<<<<<< HEAD
  eatom = eatomcoul = eatomvdw = NULL;
  vatom = NULL;
  cvatom = NULL;
=======
  eatom = nullptr;
  vatom = nullptr;
  cvatom = nullptr;
>>>>>>> e0e4e516

  num_tally_compute = 0;
  list_tally_compute = nullptr;

  nondefault_history_transfer = 0;
  beyond_contact = 0;

  // KOKKOS per-fix data masks

  execution_space = Host;
  datamask_read = ALL_MASK;
  datamask_modify = ALL_MASK;

  copymode = 0;
}

/* ---------------------------------------------------------------------- */

Pair::~Pair()
{
  num_tally_compute = 0;
  memory->sfree((void *) list_tally_compute);
  list_tally_compute = nullptr;

  if (copymode) return;

  memory->destroy(eatom);
  memory->destroy(eatomcoul);
  memory->destroy(eatomvdw);
  memory->destroy(vatom);
  memory->destroy(cvatom);
}

/* ----------------------------------------------------------------------
   modify parameters of the pair style
   pair_hybrid has its own version of this routine
     to apply modifications to each of its sub-styles
------------------------------------------------------------------------- */

void Pair::modify_params(int narg, char **arg)
{
  if (narg == 0) error->all(FLERR,"Illegal pair_modify command");

  int iarg = 0;
  while (iarg < narg) {
    if (strcmp(arg[iarg],"mix") == 0) {
      if (iarg+2 > narg) error->all(FLERR,"Illegal pair_modify command");
      if (strcmp(arg[iarg+1],"geometric") == 0) mix_flag = GEOMETRIC;
      else if (strcmp(arg[iarg+1],"arithmetic") == 0) mix_flag = ARITHMETIC;
      else if (strcmp(arg[iarg+1],"sixthpower") == 0) mix_flag = SIXTHPOWER;
      else error->all(FLERR,"Illegal pair_modify command");
      iarg += 2;
    } else if (strcmp(arg[iarg],"shift") == 0) {
      if (iarg+2 > narg) error->all(FLERR,"Illegal pair_modify command");
      if (strcmp(arg[iarg+1],"yes") == 0) offset_flag = 1;
      else if (strcmp(arg[iarg+1],"no") == 0) offset_flag = 0;
      else error->all(FLERR,"Illegal pair_modify command");
      iarg += 2;
    } else if (strcmp(arg[iarg],"table") == 0) {
      if (iarg+2 > narg) error->all(FLERR,"Illegal pair_modify command");
      ncoultablebits = utils::inumeric(FLERR,arg[iarg+1],false,lmp);
      if (ncoultablebits > (int)sizeof(float)*CHAR_BIT)
        error->all(FLERR,"Too many total bits for bitmapped lookup table");
      iarg += 2;
    } else if (strcmp(arg[iarg],"table/disp") == 0) {
      if (iarg+2 > narg) error->all(FLERR,"Illegal pair_modify command");
      ndisptablebits = utils::inumeric(FLERR,arg[iarg+1],false,lmp);
      if (ndisptablebits > (int)sizeof(float)*CHAR_BIT)
        error->all(FLERR,"Too many total bits for bitmapped lookup table");
      iarg += 2;
    } else if (strcmp(arg[iarg],"tabinner") == 0) {
      if (iarg+2 > narg) error->all(FLERR,"Illegal pair_modify command");
      tabinner = utils::numeric(FLERR,arg[iarg+1],false,lmp);
      iarg += 2;
    } else if (strcmp(arg[iarg],"tabinner/disp") == 0) {
      if (iarg+2 > narg) error->all(FLERR,"Illegal pair_modify command");
      tabinner_disp = utils::numeric(FLERR,arg[iarg+1],false,lmp);
      iarg += 2;
    } else if (strcmp(arg[iarg],"tail") == 0) {
      if (iarg+2 > narg) error->all(FLERR,"Illegal pair_modify command");
      if (strcmp(arg[iarg+1],"yes") == 0) tail_flag = 1;
      else if (strcmp(arg[iarg+1],"no") == 0) tail_flag = 0;
      else error->all(FLERR,"Illegal pair_modify command");
      iarg += 2;
    } else if (strcmp(arg[iarg],"compute") == 0) {
      if (iarg+2 > narg) error->all(FLERR,"Illegal pair_modify command");
      if (strcmp(arg[iarg+1],"yes") == 0) compute_flag = 1;
      else if (strcmp(arg[iarg+1],"no") == 0) compute_flag = 0;
      else error->all(FLERR,"Illegal pair_modify command");
      iarg += 2;
    } else if (strcmp(arg[iarg],"nofdotr") == 0) {
      if (iarg+2 > narg) error->all(FLERR,"Illegal pair_modify command");
      no_virial_fdotr_compute = 1;
      ++iarg;
    } else error->all(FLERR,"Illegal pair_modify command");
  }
}

/* ---------------------------------------------------------------------- */

void Pair::init()
{
  int i,j;

  if (offset_flag && tail_flag)
    error->all(FLERR,"Cannot have both pair_modify shift and tail set to yes");
  if (tail_flag && domain->dimension == 2)
    error->all(FLERR,"Cannot use pair tail corrections with 2d simulations");
  if (tail_flag && domain->nonperiodic && comm->me == 0)
    error->warning(FLERR,"Using pair tail corrections with non-periodic system");
  if (!compute_flag && tail_flag && comm->me == 0)
    error->warning(FLERR,"Using pair tail corrections with "
                   "pair_modify compute no");
  if (!compute_flag && offset_flag && comm->me == 0)
    error->warning(FLERR,"Using pair potential shift with "
                   "pair_modify compute no");

  // for manybody potentials
  // check if bonded exclusions could invalidate the neighbor list

  if (manybody_flag && atom->molecular) {
    int flag = 0;
    if (atom->nbonds > 0 && force->special_lj[1] == 0.0 &&
        force->special_coul[1] == 0.0) flag = 1;
    if (atom->nangles > 0 && force->special_lj[2] == 0.0 &&
        force->special_coul[2] == 0.0) flag = 1;
    if (atom->ndihedrals > 0 && force->special_lj[3] == 0.0 &&
        force->special_coul[3] == 0.0) flag = 1;
    if (flag && comm->me == 0)
      error->warning(FLERR,"Using a manybody potential with "
                     "bonds/angles/dihedrals and special_bond exclusions");
  }

  // I,I coeffs must be set
  // init_one() will check if I,J is set explicitly or inferred by mixing

  if (!allocated) error->all(FLERR,"All pair coeffs are not set");

  for (i = 1; i <= atom->ntypes; i++)
    if (setflag[i][i] == 0) error->all(FLERR,"All pair coeffs are not set");

  // style-specific initialization

  init_style();

  // call init_one() for each I,J
  // set cutsq for each I,J, used to neighbor
  // cutforce = max of all I,J cutoffs

  cutforce = 0.0;
  etail = ptail = 0.0;
  mixed_flag = 1;
  double cut;

  for (i = 1; i <= atom->ntypes; i++)
    for (j = i; j <= atom->ntypes; j++) {
      if ((i != j) && setflag[i][j]) mixed_flag = 0;
      cut = init_one(i,j);
      cutsq[i][j] = cutsq[j][i] = cut*cut;
      cutforce = MAX(cutforce,cut);
      if (tail_flag) {
        etail += etail_ij;
        ptail += ptail_ij;
        if (i != j) {
          etail += etail_ij;
          ptail += ptail_ij;
        }
      }
    }
}

/* ----------------------------------------------------------------------
   reset all type-based params by invoking init_one() for each I,J
   called by fix adapt after it changes one or more params
------------------------------------------------------------------------- */

void Pair::reinit()
{
  // generalize this error message if reinit() is used by more than fix adapt

  if (!reinitflag)
    error->all(FLERR,"Fix adapt interface to this pair style not supported");

  etail = ptail = 0.0;

  for (int i = 1; i <= atom->ntypes; i++)
    for (int j = i; j <= atom->ntypes; j++) {
      init_one(i,j);
      if (tail_flag) {
        etail += etail_ij;
        ptail += ptail_ij;
        if (i != j) {
          etail += etail_ij;
          ptail += ptail_ij;
        }
      }
    }
}

/* ----------------------------------------------------------------------
   init specific to a pair style
   specific pair style can override this function
     if needs its own error checks
     if needs another kind of neighbor list
   request default neighbor list = half list
------------------------------------------------------------------------- */

void Pair::init_style()
{
  neighbor->request(this,instance_me);
}

/* ----------------------------------------------------------------------
   neighbor callback to inform pair style of neighbor list to use
   specific pair style can override this function
------------------------------------------------------------------------- */

void Pair::init_list(int /*which*/, NeighList *ptr)
{
  list = ptr;
}

/* ----------------------------------------------------------------------
   setup Coulomb force tables used in compute routines
------------------------------------------------------------------------- */

void Pair::init_tables(double cut_coul, double *cut_respa)
{
  int masklo,maskhi;
  double r,grij,expm2,derfc,egamma,fgamma,rsw;
  double qqrd2e = force->qqrd2e;

  if (force->kspace == nullptr)
    error->all(FLERR,"Pair style requires a KSpace style");
  double g_ewald = force->kspace->g_ewald;

  double cut_coulsq = cut_coul * cut_coul;

  tabinnersq = tabinner*tabinner;
  init_bitmap(tabinner,cut_coul,ncoultablebits,
              masklo,maskhi,ncoulmask,ncoulshiftbits);

  int ntable = 1;
  for (int i = 0; i < ncoultablebits; i++) ntable *= 2;

  // linear lookup tables of length N = 2^ncoultablebits
  // stored value = value at lower edge of bin
  // d values = delta from lower edge to upper edge of bin

  if (ftable) free_tables();

  memory->create(rtable,ntable,"pair:rtable");
  memory->create(ftable,ntable,"pair:ftable");
  memory->create(ctable,ntable,"pair:ctable");
  memory->create(etable,ntable,"pair:etable");
  memory->create(drtable,ntable,"pair:drtable");
  memory->create(dftable,ntable,"pair:dftable");
  memory->create(dctable,ntable,"pair:dctable");
  memory->create(detable,ntable,"pair:detable");

  if (cut_respa == nullptr) {
    vtable = ptable = dvtable = dptable = nullptr;
  } else {
    memory->create(vtable,ntable,"pair:vtable");
    memory->create(ptable,ntable,"pair:ptable");
    memory->create(dvtable,ntable,"pair:dvtable");
    memory->create(dptable,ntable,"pair:dptable");
  }

  union_int_float_t rsq_lookup;
  union_int_float_t minrsq_lookup;
  int itablemin;
  minrsq_lookup.i = 0 << ncoulshiftbits;
  minrsq_lookup.i |= maskhi;

  for (int i = 0; i < ntable; i++) {
    rsq_lookup.i = i << ncoulshiftbits;
    rsq_lookup.i |= masklo;
    if (rsq_lookup.f < tabinnersq) {
      rsq_lookup.i = i << ncoulshiftbits;
      rsq_lookup.i |= maskhi;
    }
    r = sqrtf(rsq_lookup.f);
    if (msmflag) {
      egamma = 1.0 - (r/cut_coul)*force->kspace->gamma(r/cut_coul);
      fgamma = 1.0 + (rsq_lookup.f/cut_coulsq)*
        force->kspace->dgamma(r/cut_coul);
    } else {
      grij = g_ewald * r;
      expm2 = exp(-grij*grij);
      derfc = erfc(grij);
    }
    if (cut_respa == nullptr) {
      rtable[i] = rsq_lookup.f;
      ctable[i] = qqrd2e/r;
      if (msmflag) {
        ftable[i] = qqrd2e/r * fgamma;
        etable[i] = qqrd2e/r * egamma;
      } else {
        ftable[i] = qqrd2e/r * (derfc + MY_ISPI4*grij*expm2);
        etable[i] = qqrd2e/r * derfc;
      }
    } else {
      rtable[i] = rsq_lookup.f;
      ctable[i] = 0.0;
      ptable[i] = qqrd2e/r;
      if (msmflag) {
        ftable[i] = qqrd2e/r * (fgamma - 1.0);
        etable[i] = qqrd2e/r * egamma;
        vtable[i] = qqrd2e/r * fgamma;
      } else {
        ftable[i] = qqrd2e/r * (derfc + MY_ISPI4*grij*expm2 - 1.0);
        etable[i] = qqrd2e/r * derfc;
        vtable[i] = qqrd2e/r * (derfc + MY_ISPI4*grij*expm2);
      }
      if (rsq_lookup.f > cut_respa[2]*cut_respa[2]) {
        if (rsq_lookup.f < cut_respa[3]*cut_respa[3]) {
          rsw = (r - cut_respa[2])/(cut_respa[3] - cut_respa[2]);
          ftable[i] += qqrd2e/r * rsw*rsw*(3.0 - 2.0*rsw);
          ctable[i] = qqrd2e/r * rsw*rsw*(3.0 - 2.0*rsw);
        } else {
          if (msmflag) ftable[i] = qqrd2e/r * fgamma;
          else ftable[i] = qqrd2e/r * (derfc + MY_ISPI4*grij*expm2);
          ctable[i] = qqrd2e/r;
        }
      }
    }
    minrsq_lookup.f = MIN(minrsq_lookup.f,rsq_lookup.f);
  }

  tabinnersq = minrsq_lookup.f;

  int ntablem1 = ntable - 1;

  for (int i = 0; i < ntablem1; i++) {
    drtable[i] = 1.0/(rtable[i+1] - rtable[i]);
    dftable[i] = ftable[i+1] - ftable[i];
    dctable[i] = ctable[i+1] - ctable[i];
    detable[i] = etable[i+1] - etable[i];
  }

  if (cut_respa) {
    for (int i = 0; i < ntablem1; i++) {
      dvtable[i] = vtable[i+1] - vtable[i];
      dptable[i] = ptable[i+1] - ptable[i];
    }
  }

  // get the delta values for the last table entries
  // tables are connected periodically between 0 and ntablem1

  drtable[ntablem1] = 1.0/(rtable[0] - rtable[ntablem1]);
  dftable[ntablem1] = ftable[0] - ftable[ntablem1];
  dctable[ntablem1] = ctable[0] - ctable[ntablem1];
  detable[ntablem1] = etable[0] - etable[ntablem1];
  if (cut_respa) {
    dvtable[ntablem1] = vtable[0] - vtable[ntablem1];
    dptable[ntablem1] = ptable[0] - ptable[ntablem1];
  }

  // get the correct delta values at itablemax
  // smallest r is in bin itablemin
  // largest r is in bin itablemax, which is itablemin-1,
  //   or ntablem1 if itablemin=0
  // deltas at itablemax only needed if corresponding rsq < cut*cut
  // if so, compute deltas between rsq and cut*cut

  double f_tmp,c_tmp,e_tmp,p_tmp,v_tmp;
  p_tmp = 0.0;
  v_tmp = 0.0;
  itablemin = minrsq_lookup.i & ncoulmask;
  itablemin >>= ncoulshiftbits;
  int itablemax = itablemin - 1;
  if (itablemin == 0) itablemax = ntablem1;
  rsq_lookup.i = itablemax << ncoulshiftbits;
  rsq_lookup.i |= maskhi;

  if (rsq_lookup.f < cut_coulsq) {
    rsq_lookup.f = cut_coulsq;
    r = sqrtf(rsq_lookup.f);
    if (msmflag) {
      egamma = 1.0 - (r/cut_coul)*force->kspace->gamma(r/cut_coul);
      fgamma = 1.0 + (rsq_lookup.f/cut_coulsq)*
        force->kspace->dgamma(r/cut_coul);
    } else {
      grij = g_ewald * r;
      expm2 = exp(-grij*grij);
      derfc = erfc(grij);
    }
    if (cut_respa == nullptr) {
      c_tmp = qqrd2e/r;
      if (msmflag) {
        f_tmp = qqrd2e/r * fgamma;
        e_tmp = qqrd2e/r * egamma;
      } else {
        f_tmp = qqrd2e/r * (derfc + MY_ISPI4*grij*expm2);
        e_tmp = qqrd2e/r * derfc;
      }
    } else {
      c_tmp = 0.0;
      p_tmp = qqrd2e/r;
      if (msmflag) {
        f_tmp = qqrd2e/r * (fgamma - 1.0);
        e_tmp = qqrd2e/r * egamma;
        v_tmp = qqrd2e/r * fgamma;
      } else {
        f_tmp = qqrd2e/r * (derfc + MY_ISPI4*grij*expm2 - 1.0);
        e_tmp = qqrd2e/r * derfc;
        v_tmp = qqrd2e/r * (derfc + MY_ISPI4*grij*expm2);
      }
      if (rsq_lookup.f > cut_respa[2]*cut_respa[2]) {
        if (rsq_lookup.f < cut_respa[3]*cut_respa[3]) {
          rsw = (r - cut_respa[2])/(cut_respa[3] - cut_respa[2]);
          f_tmp += qqrd2e/r * rsw*rsw*(3.0 - 2.0*rsw);
          c_tmp = qqrd2e/r * rsw*rsw*(3.0 - 2.0*rsw);
        } else {
          if (msmflag) f_tmp = qqrd2e/r * fgamma;
          else f_tmp = qqrd2e/r * (derfc + MY_ISPI4*grij*expm2);
          c_tmp = qqrd2e/r;
        }
      }
    }

    drtable[itablemax] = 1.0/(rsq_lookup.f - rtable[itablemax]);
    dftable[itablemax] = f_tmp - ftable[itablemax];
    dctable[itablemax] = c_tmp - ctable[itablemax];
    detable[itablemax] = e_tmp - etable[itablemax];
    if (cut_respa) {
      dvtable[itablemax] = v_tmp - vtable[itablemax];
      dptable[itablemax] = p_tmp - ptable[itablemax];
    }
  }
}

/* ----------------------------------------------------------------------
 setup force tables for dispersion used in compute routines
 ------------------------------------------------------------------------- */

void Pair::init_tables_disp(double cut_lj_global)
{
  int masklo,maskhi;
  double rsq;
  double g_ewald_6 = force->kspace->g_ewald_6;
  double g2 = g_ewald_6*g_ewald_6, g6 = g2*g2*g2, g8 = g6*g2;

  tabinnerdispsq = tabinner_disp*tabinner_disp;
  init_bitmap(tabinner_disp,cut_lj_global,ndisptablebits,
              masklo,maskhi,ndispmask,ndispshiftbits);

  int ntable = 1;
  for (int i = 0; i < ndisptablebits; i++) ntable *= 2;

  // linear lookup tables of length N = 2^ndisptablebits
  // stored value = value at lower edge of bin
  // d values = delta from lower edge to upper edge of bin

  if (fdisptable) free_disp_tables();

  memory->create(rdisptable,ntable,"pair:rdisptable");
  memory->create(fdisptable,ntable,"pair:fdisptable");
  memory->create(edisptable,ntable,"pair:edisptable");
  memory->create(drdisptable,ntable,"pair:drdisptable");
  memory->create(dfdisptable,ntable,"pair:dfdisptable");
  memory->create(dedisptable,ntable,"pair:dedisptable");

  union_int_float_t rsq_lookup;
  union_int_float_t minrsq_lookup;
  int itablemin;
  minrsq_lookup.i = 0 << ndispshiftbits;
  minrsq_lookup.i |= maskhi;

  for (int i = 0; i < ntable; i++) {
    rsq_lookup.i = i << ndispshiftbits;
    rsq_lookup.i |= masklo;
    if (rsq_lookup.f < tabinnerdispsq) {
      rsq_lookup.i = i << ndispshiftbits;
      rsq_lookup.i |= maskhi;
    }
    rsq = rsq_lookup.f;
    double x2 = g2*rsq, a2 = 1.0/x2;
    x2 = a2*exp(-x2);

    rdisptable[i] = rsq_lookup.f;
    fdisptable[i] = g8*(((6.0*a2+6.0)*a2+3.0)*a2+1.0)*x2*rsq;
    edisptable[i] = g6*((a2+1.0)*a2+0.5)*x2;

    minrsq_lookup.f = MIN(minrsq_lookup.f,rsq_lookup.f);
  }

  tabinnerdispsq = minrsq_lookup.f;

  int ntablem1 = ntable - 1;

  for (int i = 0; i < ntablem1; i++) {
    drdisptable[i] = 1.0/(rdisptable[i+1] - rdisptable[i]);
    dfdisptable[i] = fdisptable[i+1] - fdisptable[i];
    dedisptable[i] = edisptable[i+1] - edisptable[i];
  }

  // get the delta values for the last table entries
  // tables are connected periodically between 0 and ntablem1

  drdisptable[ntablem1] = 1.0/(rdisptable[0] - rdisptable[ntablem1]);
  dfdisptable[ntablem1] = fdisptable[0] - fdisptable[ntablem1];
  dedisptable[ntablem1] = edisptable[0] - edisptable[ntablem1];

  // get the correct delta values at itablemax
  // smallest r is in bin itablemin
  // largest r is in bin itablemax, which is itablemin-1,
  //   or ntablem1 if itablemin=0
  // deltas at itablemax only needed if corresponding rsq < cut*cut
  // if so, compute deltas between rsq and cut*cut

  double f_tmp,e_tmp;
  double cut_lj_globalsq;
  itablemin = minrsq_lookup.i & ndispmask;
  itablemin >>= ndispshiftbits;
  int itablemax = itablemin - 1;
  if (itablemin == 0) itablemax = ntablem1;
  rsq_lookup.i = itablemax << ndispshiftbits;
  rsq_lookup.i |= maskhi;

  if (rsq_lookup.f < (cut_lj_globalsq = cut_lj_global * cut_lj_global)) {
    rsq_lookup.f = cut_lj_globalsq;

    double x2 = g2*rsq, a2 = 1.0/x2;
    x2 = a2*exp(-x2);
    f_tmp = g8*(((6.0*a2+6.0)*a2+3.0)*a2+1.0)*x2*rsq;
    e_tmp = g6*((a2+1.0)*a2+0.5)*x2;

    drdisptable[itablemax] = 1.0/(rsq_lookup.f - rdisptable[itablemax]);
    dfdisptable[itablemax] = f_tmp - fdisptable[itablemax];
    dedisptable[itablemax] = e_tmp - edisptable[itablemax];
  }
}

/* ----------------------------------------------------------------------
   free memory for tables used in Coulombic pair computations
------------------------------------------------------------------------- */

void Pair::free_tables()
{
  memory->destroy(rtable);
  memory->destroy(drtable);
  memory->destroy(ftable);
  memory->destroy(dftable);
  memory->destroy(ctable);
  memory->destroy(dctable);
  memory->destroy(etable);
  memory->destroy(detable);
  memory->destroy(vtable);
  memory->destroy(dvtable);
  memory->destroy(ptable);
  memory->destroy(dptable);
}

/* ----------------------------------------------------------------------
  free memory for tables used in pair computations for dispersion
  ------------------------------------------------------------------------- */

void Pair::free_disp_tables()
{
  memory->destroy(rdisptable);
  memory->destroy(drdisptable);
  memory->destroy(fdisptable);
  memory->destroy(dfdisptable);
  memory->destroy(edisptable);
  memory->destroy(dedisptable);
}
/* ----------------------------------------------------------------------
   mixing of pair potential prefactors (epsilon)
------------------------------------------------------------------------- */

double Pair::mix_energy(double eps1, double eps2, double sig1, double sig2)
{
  if (mix_flag == GEOMETRIC)
    return sqrt(eps1*eps2);
  else if (mix_flag == ARITHMETIC)
    return sqrt(eps1*eps2);
  else if (mix_flag == SIXTHPOWER)
    return (2.0 * sqrt(eps1*eps2) *
      pow(sig1,3.0) * pow(sig2,3.0) / (pow(sig1,6.0) + pow(sig2,6.0)));
  else return 0.0;
}

/* ----------------------------------------------------------------------
   mixing of pair potential distances (sigma, cutoff)
------------------------------------------------------------------------- */

double Pair::mix_distance(double sig1, double sig2)
{
  if (mix_flag == GEOMETRIC)
    return sqrt(sig1*sig2);
  else if (mix_flag == ARITHMETIC)
    return (0.5 * (sig1+sig2));
  else if (mix_flag == SIXTHPOWER)
    return pow((0.5 * (pow(sig1,6.0) + pow(sig2,6.0))),1.0/6.0);
  else return 0.0;
}

/* ---------------------------------------------------------------------- */

void Pair::compute_dummy(int eflag, int vflag)
{
  ev_init(eflag,vflag);
}

/* ---------------------------------------------------------------------- */

void Pair::read_restart(FILE *)
{
  if (comm->me == 0)
    error->warning(FLERR,"Pair style restartinfo set but has no restart support");
}

/* ---------------------------------------------------------------------- */

void Pair::write_restart(FILE *)
{
  if (comm->me == 0)
    error->warning(FLERR,"Pair style restartinfo set but has no restart support");
}

/* -------------------------------------------------------------------
   register a callback to a compute, so it can compute and accumulate
   additional properties during the pair computation from within
   Pair::ev_tally(). ensure each compute instance is registered only once
---------------------------------------------------------------------- */

void Pair::add_tally_callback(Compute *ptr)
{
  if (lmp->kokkos)
    error->all(FLERR,"Cannot yet use compute tally with Kokkos");

  int i,found=-1;

  for (i=0; i < num_tally_compute; ++i) {
    if (list_tally_compute[i] == ptr)
      found = i;
  }

  if (found < 0) {
    found = num_tally_compute;
    ++num_tally_compute;
    void *p = memory->srealloc((void *)list_tally_compute,
                               sizeof(Compute *) * num_tally_compute,
                               "pair:list_tally_compute");
    list_tally_compute = (Compute **) p;
    list_tally_compute[num_tally_compute-1] = ptr;
  }
}

/* -------------------------------------------------------------------
   unregister a callback to a fix for additional pairwise tallying
---------------------------------------------------------------------- */

void Pair::del_tally_callback(Compute *ptr)
{
  int i,found=-1;

  for (i=0; i < num_tally_compute; ++i) {
    if (list_tally_compute[i] == ptr)
      found = i;
  }

  if (found < 0)
    return;

  // compact the list of active computes
  --num_tally_compute;
  for (i=found; i < num_tally_compute; ++i) {
    list_tally_compute[i] = list_tally_compute[i+1];
  }
}

/* ----------------------------------------------------------------------
   setup for energy, virial computation
   see integrate::ev_set() for values of eflag (0-3) and vflag (0-6)
------------------------------------------------------------------------- */

void Pair::ev_setup(int eflag, int vflag, int alloc)
{
  int i,n;

  evflag = 1;

  eflag_either = eflag;
  eflag_global = eflag % 2;
  eflag_atom = eflag / 2;

  vflag_global = vflag % 4;
  vflag_atom = vflag & 4;
  cvflag_atom = 0;

  if (vflag & 8) {
    if (centroidstressflag & 2) {
      cvflag_atom = 1;
    } else {
      vflag_atom = 1;
    }
    // extra check, because both bits might be set
    if (centroidstressflag & 1) vflag_atom = 1;
  }

  vflag_either = vflag_global || vflag_atom;

  // reallocate per-atom arrays if necessary

  if (eflag_atom && atom->nmax > maxeatom) {
    maxeatom = atom->nmax;
    if (alloc) {
      memory->destroy(eatom);
      memory->destroy(eatomcoul);
      memory->destroy(eatomvdw);
      memory->create(eatom,comm->nthreads*maxeatom,"pair:eatom");
      memory->create(eatomcoul,comm->nthreads*maxeatom,"pair:eatomc");
      memory->create(eatomvdw,comm->nthreads*maxeatom,"pair:eatomlj");
    }
  }
  if (vflag_atom && atom->nmax > maxvatom) {
    maxvatom = atom->nmax;
    if (alloc) {
      memory->destroy(vatom);
      memory->create(vatom,comm->nthreads*maxvatom,6,"pair:vatom");
    }
  }
  if (cvflag_atom && atom->nmax > maxcvatom) {
    maxcvatom = atom->nmax;
    if (alloc) {
      memory->destroy(cvatom);
      memory->create(cvatom,comm->nthreads*maxcvatom,9,"pair:cvatom");
    }
  }

  // zero accumulators
  // use force->newton instead of newton_pair
  //   b/c some bonds/dihedrals call pair::ev_tally with pairwise info

  if (eflag_global) eng_vdwl = eng_coul = 0.0;
  if (vflag_global) for (i = 0; i < 6; i++) virial[i] = 0.0;
  if (eflag_atom && alloc) {
    n = atom->nlocal;
    if (force->newton) n += atom->nghost;
    for (i = 0; i < n; i++) eatom[i] = eatomcoul[i] = eatomvdw[i] = 0.0;
  }
  if (vflag_atom && alloc) {
    n = atom->nlocal;
    if (force->newton) n += atom->nghost;
    for (i = 0; i < n; i++) {
      vatom[i][0] = 0.0;
      vatom[i][1] = 0.0;
      vatom[i][2] = 0.0;
      vatom[i][3] = 0.0;
      vatom[i][4] = 0.0;
      vatom[i][5] = 0.0;
    }
  }
  if (cvflag_atom && alloc) {
    n = atom->nlocal;
    if (force->newton) n += atom->nghost;
    for (i = 0; i < n; i++) {
      cvatom[i][0] = 0.0;
      cvatom[i][1] = 0.0;
      cvatom[i][2] = 0.0;
      cvatom[i][3] = 0.0;
      cvatom[i][4] = 0.0;
      cvatom[i][5] = 0.0;
      cvatom[i][6] = 0.0;
      cvatom[i][7] = 0.0;
      cvatom[i][8] = 0.0;
      cvatom[i][9] = 0.0;
    }
  }

  // if vflag_global = 2 and pair::compute() calls virial_fdotr_compute()
  // compute global virial via (F dot r) instead of via pairwise summation
  // unset other flags as appropriate

  if (vflag_global == 2 && no_virial_fdotr_compute == 0) {
    vflag_fdotr = 1;
    vflag_global = 0;
    if (vflag_atom == 0 && cvflag_atom == 0) vflag_either = 0;
    if (vflag_either == 0 && eflag_either == 0) evflag = 0;
  } else vflag_fdotr = 0;


  // run ev_setup option for USER-TALLY computes

  if (num_tally_compute > 0) {
    for (int k=0; k < num_tally_compute; ++k) {
      Compute *c = list_tally_compute[k];
      c->pair_setup_callback(eflag,vflag);
    }
  }
}

/* ----------------------------------------------------------------------
   set all flags to zero for energy, virial computation
   called by some complicated many-body potentials that use individual flags
   to insure no holdover of flags from previous timestep
------------------------------------------------------------------------- */

void Pair::ev_unset()
{
  evflag = 0;

  eflag_either = 0;
  eflag_global = 0;
  eflag_atom = 0;

  vflag_either = 0;
  vflag_global = 0;
  vflag_atom = 0;
  cvflag_atom = 0;
  vflag_fdotr = 0;
}

/* ----------------------------------------------------------------------
   tally eng_vdwl and virial into global and per-atom accumulators
   need i < nlocal test since called by bond_quartic and dihedral_charmm
------------------------------------------------------------------------- */

void Pair::ev_tally(int i, int j, int nlocal, int newton_pair,
                    double evdwl, double ecoul, double fpair,
                    double delx, double dely, double delz)
{
  double evdwlhalf,ecoulhalf,epairhalf,v[6];

  if (eflag_either) {
    if (eflag_global) {
      if (newton_pair) {
        eng_vdwl += evdwl;
        eng_coul += ecoul;
      } else {
        evdwlhalf = 0.5*evdwl;
        ecoulhalf = 0.5*ecoul;
        if (i < nlocal) {
          eng_vdwl += evdwlhalf;
          eng_coul += ecoulhalf;
        }
        if (j < nlocal) {
          eng_vdwl += evdwlhalf;
          eng_coul += ecoulhalf;
        }
      }
    }
    if (eflag_atom) {
      epairhalf = 0.5 * (evdwl + ecoul);
      if (newton_pair || i < nlocal) {
        eatom[i] += epairhalf;
        eatomcoul[i] += 0.5 * ecoul;
        eatomvdw[i] += 0.5 * evdwl;
      }
      if (newton_pair || j < nlocal) {
        eatom[j] += epairhalf;
        eatomcoul[j] += 0.5 * ecoul;
        eatomvdw[j] += 0.5 * evdwl;
      }
    }
  }

  if (vflag_either) {
    v[0] = delx*delx*fpair;
    v[1] = dely*dely*fpair;
    v[2] = delz*delz*fpair;
    v[3] = delx*dely*fpair;
    v[4] = delx*delz*fpair;
    v[5] = dely*delz*fpair;

    if (vflag_global) {
      if (newton_pair) {
        virial[0] += v[0];
        virial[1] += v[1];
        virial[2] += v[2];
        virial[3] += v[3];
        virial[4] += v[4];
        virial[5] += v[5];
      } else {
        if (i < nlocal) {
          virial[0] += 0.5*v[0];
          virial[1] += 0.5*v[1];
          virial[2] += 0.5*v[2];
          virial[3] += 0.5*v[3];
          virial[4] += 0.5*v[4];
          virial[5] += 0.5*v[5];
        }
        if (j < nlocal) {
          virial[0] += 0.5*v[0];
          virial[1] += 0.5*v[1];
          virial[2] += 0.5*v[2];
          virial[3] += 0.5*v[3];
          virial[4] += 0.5*v[4];
          virial[5] += 0.5*v[5];
        }
      }
    }

    if (vflag_atom) {
      if (newton_pair || i < nlocal) {
        vatom[i][0] += 0.5*v[0];
        vatom[i][1] += 0.5*v[1];
        vatom[i][2] += 0.5*v[2];
        vatom[i][3] += 0.5*v[3];
        vatom[i][4] += 0.5*v[4];
        vatom[i][5] += 0.5*v[5];
      }
      if (newton_pair || j < nlocal) {
        vatom[j][0] += 0.5*v[0];
        vatom[j][1] += 0.5*v[1];
        vatom[j][2] += 0.5*v[2];
        vatom[j][3] += 0.5*v[3];
        vatom[j][4] += 0.5*v[4];
        vatom[j][5] += 0.5*v[5];
      }
    }
  }

  if (num_tally_compute > 0) {
    for (int k=0; k < num_tally_compute; ++k) {
      Compute *c = list_tally_compute[k];
      c->pair_tally_callback(i, j, nlocal, newton_pair,
                             evdwl, ecoul, fpair, delx, dely, delz);
    }
  }
}

/* ----------------------------------------------------------------------
   tally eng_vdwl and virial into global and per-atom accumulators
   can use this version with full neighbor lists
------------------------------------------------------------------------- */

void Pair::ev_tally_full(int i, double evdwl, double ecoul, double fpair,
                         double delx, double dely, double delz)
{
  double v[6];

  if (eflag_either) {
    if (eflag_global) {
      eng_vdwl += 0.5*evdwl;
      eng_coul += 0.5*ecoul;
    }
    if (eflag_atom) {
      eatom[i] += 0.5 * (evdwl + ecoul);
      eatomcoul[i] += 0.5 * ecoul;
      eatomvdw[i] += 0.5 * evdwl;
    }
  }

  if (vflag_either) {
    v[0] = 0.5*delx*delx*fpair;
    v[1] = 0.5*dely*dely*fpair;
    v[2] = 0.5*delz*delz*fpair;
    v[3] = 0.5*delx*dely*fpair;
    v[4] = 0.5*delx*delz*fpair;
    v[5] = 0.5*dely*delz*fpair;

    if (vflag_global) {
      virial[0] += v[0];
      virial[1] += v[1];
      virial[2] += v[2];
      virial[3] += v[3];
      virial[4] += v[4];
      virial[5] += v[5];
    }

    if (vflag_atom) {
      vatom[i][0] += v[0];
      vatom[i][1] += v[1];
      vatom[i][2] += v[2];
      vatom[i][3] += v[3];
      vatom[i][4] += v[4];
      vatom[i][5] += v[5];
    }
  }
}

/* ----------------------------------------------------------------------
   tally eng_vdwl and virial into global and per-atom accumulators
   for virial, have delx,dely,delz and fx,fy,fz
------------------------------------------------------------------------- */

void Pair::ev_tally_xyz(int i, int j, int nlocal, int newton_pair,
                        double evdwl, double ecoul,
                        double fx, double fy, double fz,
                        double delx, double dely, double delz)
{
  double evdwlhalf,ecoulhalf,epairhalf,v[6];

  if (eflag_either) {
    if (eflag_global) {
      if (newton_pair) {
        eng_vdwl += evdwl;
        eng_coul += ecoul;
      } else {
        evdwlhalf = 0.5*evdwl;
        ecoulhalf = 0.5*ecoul;
        if (i < nlocal) {
          eng_vdwl += evdwlhalf;
          eng_coul += ecoulhalf;
        }
        if (j < nlocal) {
          eng_vdwl += evdwlhalf;
          eng_coul += ecoulhalf;
        }
      }
    }
    if (eflag_atom) {
      epairhalf = 0.5 * (evdwl + ecoul);
      if (newton_pair || i < nlocal) {
        eatom[i] += epairhalf;
        eatomcoul[i] += 0.5 * ecoul;
        eatomvdw[i] += 0.5 * evdwl;
      }
      if (newton_pair || j < nlocal) {
        eatom[j] += epairhalf;
        eatomcoul[j] += 0.5 * ecoul;
        eatomvdw[j] += 0.5 * evdwl;
      }
    }
  }

  if (vflag_either) {
    v[0] = delx*fx;
    v[1] = dely*fy;
    v[2] = delz*fz;
    v[3] = delx*fy;
    v[4] = delx*fz;
    v[5] = dely*fz;

    if (vflag_global) {
      if (newton_pair) {
        virial[0] += v[0];
        virial[1] += v[1];
        virial[2] += v[2];
        virial[3] += v[3];
        virial[4] += v[4];
        virial[5] += v[5];
      } else {
        if (i < nlocal) {
          virial[0] += 0.5*v[0];
          virial[1] += 0.5*v[1];
          virial[2] += 0.5*v[2];
          virial[3] += 0.5*v[3];
          virial[4] += 0.5*v[4];
          virial[5] += 0.5*v[5];
        }
        if (j < nlocal) {
          virial[0] += 0.5*v[0];
          virial[1] += 0.5*v[1];
          virial[2] += 0.5*v[2];
          virial[3] += 0.5*v[3];
          virial[4] += 0.5*v[4];
          virial[5] += 0.5*v[5];
        }
      }
    }

    if (vflag_atom) {
      if (newton_pair || i < nlocal) {
        vatom[i][0] += 0.5*v[0];
        vatom[i][1] += 0.5*v[1];
        vatom[i][2] += 0.5*v[2];
        vatom[i][3] += 0.5*v[3];
        vatom[i][4] += 0.5*v[4];
        vatom[i][5] += 0.5*v[5];
      }
      if (newton_pair || j < nlocal) {
        vatom[j][0] += 0.5*v[0];
        vatom[j][1] += 0.5*v[1];
        vatom[j][2] += 0.5*v[2];
        vatom[j][3] += 0.5*v[3];
        vatom[j][4] += 0.5*v[4];
        vatom[j][5] += 0.5*v[5];
      }
    }
  }
}

/* ----------------------------------------------------------------------
   tally eng_vdwl and virial into global and per-atom accumulators
   for virial, have delx,dely,delz and fx,fy,fz
   called when using full neighbor lists
------------------------------------------------------------------------- */

void Pair::ev_tally_xyz_full(int i, double evdwl, double ecoul,
                             double fx, double fy, double fz,
                             double delx, double dely, double delz)
{
  double evdwlhalf,ecoulhalf,epairhalf,v[6];

  if (eflag_either) {
    if (eflag_global) {
      evdwlhalf = 0.5*evdwl;
      ecoulhalf = 0.5*ecoul;
      eng_vdwl += evdwlhalf;
      eng_coul += ecoulhalf;
    }
    if (eflag_atom) {
      epairhalf = 0.5 * (evdwl + ecoul);
      eatom[i] += epairhalf;
      eatomcoul[i] += 0.5 * ecoul;
      eatomvdw[i] += 0.5 * evdwl;
    }
  }

  if (vflag_either) {
    v[0] = 0.5*delx*fx;
    v[1] = 0.5*dely*fy;
    v[2] = 0.5*delz*fz;
    v[3] = 0.5*delx*fy;
    v[4] = 0.5*delx*fz;
    v[5] = 0.5*dely*fz;

    if (vflag_global) {
      virial[0] += v[0];
      virial[1] += v[1];
      virial[2] += v[2];
      virial[3] += v[3];
      virial[4] += v[4];
      virial[5] += v[5];
    }

    if (vflag_atom) {
      vatom[i][0] += v[0];
      vatom[i][1] += v[1];
      vatom[i][2] += v[2];
      vatom[i][3] += v[3];
      vatom[i][4] += v[4];
      vatom[i][5] += v[5];
    }
  }
}

/* ----------------------------------------------------------------------
   tally eng_vdwl and virial into global and per-atom accumulators
   called by SW and hbond potentials, newton_pair is always on
   virial = riFi + rjFj + rkFk = (rj-ri) Fj + (rk-ri) Fk = drji*fj + drki*fk
 ------------------------------------------------------------------------- */

void Pair::ev_tally3(int i, int j, int k, double evdwl, double ecoul,
                     double *fj, double *fk, double *drji, double *drki)
{
  double epairthird,v[6];

  if (eflag_either) {
    if (eflag_global) {
      eng_vdwl += evdwl;
      eng_coul += ecoul;
    }
    if (eflag_atom) {
      epairthird = THIRD * (evdwl + ecoul);
      eatom[i] += epairthird;
      eatomcoul[i] += THIRD * ecoul;
      eatomvdw[i] += THIRD * evdwl;
      eatom[j] += epairthird;
      eatomcoul[j] += THIRD * ecoul;
      eatomvdw[j] += THIRD * evdwl;
      eatom[k] += epairthird;
      eatomcoul[k] += THIRD * ecoul;
      eatomvdw[k] += THIRD * evdwl;
    }
  }

  if (vflag_either) {
    v[0] = drji[0]*fj[0] + drki[0]*fk[0];
    v[1] = drji[1]*fj[1] + drki[1]*fk[1];
    v[2] = drji[2]*fj[2] + drki[2]*fk[2];
    v[3] = drji[0]*fj[1] + drki[0]*fk[1];
    v[4] = drji[0]*fj[2] + drki[0]*fk[2];
    v[5] = drji[1]*fj[2] + drki[1]*fk[2];

    if (vflag_global) {
      virial[0] += v[0];
      virial[1] += v[1];
      virial[2] += v[2];
      virial[3] += v[3];
      virial[4] += v[4];
      virial[5] += v[5];
    }

    if (vflag_atom) {
      vatom[i][0] += THIRD*v[0]; vatom[i][1] += THIRD*v[1];
      vatom[i][2] += THIRD*v[2]; vatom[i][3] += THIRD*v[3];
      vatom[i][4] += THIRD*v[4]; vatom[i][5] += THIRD*v[5];

      vatom[j][0] += THIRD*v[0]; vatom[j][1] += THIRD*v[1];
      vatom[j][2] += THIRD*v[2]; vatom[j][3] += THIRD*v[3];
      vatom[j][4] += THIRD*v[4]; vatom[j][5] += THIRD*v[5];

      vatom[k][0] += THIRD*v[0]; vatom[k][1] += THIRD*v[1];
      vatom[k][2] += THIRD*v[2]; vatom[k][3] += THIRD*v[3];
      vatom[k][4] += THIRD*v[4]; vatom[k][5] += THIRD*v[5];
    }
  }
}

/* ----------------------------------------------------------------------
   tally eng_vdwl and virial into global and per-atom accumulators
   called by AIREBO potential, newton_pair is always on
 ------------------------------------------------------------------------- */

void Pair::ev_tally4(int i, int j, int k, int m, double evdwl,
                     double *fi, double *fj, double *fk,
                     double *drim, double *drjm, double *drkm)
{
  double epairfourth,v[6];

  if (eflag_either) {
    if (eflag_global) eng_vdwl += evdwl;
    if (eflag_atom) {
      epairfourth = 0.25 * evdwl;
      eatom[i] += epairfourth;
      eatom[j] += epairfourth;
      eatom[k] += epairfourth;
      eatom[m] += epairfourth;
    }
  }

  if (vflag_atom) {
    v[0] = 0.25 * (drim[0]*fi[0] + drjm[0]*fj[0] + drkm[0]*fk[0]);
    v[1] = 0.25 * (drim[1]*fi[1] + drjm[1]*fj[1] + drkm[1]*fk[1]);
    v[2] = 0.25 * (drim[2]*fi[2] + drjm[2]*fj[2] + drkm[2]*fk[2]);
    v[3] = 0.25 * (drim[0]*fi[1] + drjm[0]*fj[1] + drkm[0]*fk[1]);
    v[4] = 0.25 * (drim[0]*fi[2] + drjm[0]*fj[2] + drkm[0]*fk[2]);
    v[5] = 0.25 * (drim[1]*fi[2] + drjm[1]*fj[2] + drkm[1]*fk[2]);

    vatom[i][0] += v[0]; vatom[i][1] += v[1]; vatom[i][2] += v[2];
    vatom[i][3] += v[3]; vatom[i][4] += v[4]; vatom[i][5] += v[5];
    vatom[j][0] += v[0]; vatom[j][1] += v[1]; vatom[j][2] += v[2];
    vatom[j][3] += v[3]; vatom[j][4] += v[4]; vatom[j][5] += v[5];
    vatom[k][0] += v[0]; vatom[k][1] += v[1]; vatom[k][2] += v[2];
    vatom[k][3] += v[3]; vatom[k][4] += v[4]; vatom[k][5] += v[5];
    vatom[m][0] += v[0]; vatom[m][1] += v[1]; vatom[m][2] += v[2];
    vatom[m][3] += v[3]; vatom[m][4] += v[4]; vatom[m][5] += v[5];
  }
}

/* ----------------------------------------------------------------------
   tally ecoul and virial into each of atoms in list
   called by TIP4P potential, newton_pair is always on
   weight assignments by alpha, so contribution is all to O atom as alpha -> 0.0
   key = 0 if neither atom = water O
   key = 1 if first atom = water O
   key = 2 if second atom = water O
   key = 3 if both atoms = water O
 ------------------------------------------------------------------------- */

void Pair::ev_tally_tip4p(int key, int *list, double *v,
                          double ecoul, double alpha)
{
  int i;

  if (eflag_either) {
    if (eflag_global) eng_coul += ecoul;
    if (eflag_atom) {
      if (key == 0) {
        eatom[list[0]] += 0.5*ecoul;
        eatom[list[1]] += 0.5*ecoul;
      } else if (key == 1) {
        eatom[list[0]] += 0.5*ecoul*(1-alpha);
        eatom[list[1]] += 0.25*ecoul*alpha;
        eatom[list[2]] += 0.25*ecoul*alpha;
        eatom[list[3]] += 0.5*ecoul;
      } else if (key == 2) {
        eatom[list[0]] += 0.5*ecoul;
        eatom[list[1]] += 0.5*ecoul*(1-alpha);
        eatom[list[2]] += 0.25*ecoul*alpha;
        eatom[list[3]] += 0.25*ecoul*alpha;
      } else {
        eatom[list[0]] += 0.5*ecoul*(1-alpha);
        eatom[list[1]] += 0.25*ecoul*alpha;
        eatom[list[2]] += 0.25*ecoul*alpha;
        eatom[list[3]] += 0.5*ecoul*(1-alpha);
        eatom[list[4]] += 0.25*ecoul*alpha;
        eatom[list[5]] += 0.25*ecoul*alpha;
      }
    }
  }

  if (vflag_either) {
    if (vflag_global) {
      virial[0] += v[0];
      virial[1] += v[1];
      virial[2] += v[2];
      virial[3] += v[3];
      virial[4] += v[4];
      virial[5] += v[5];
    }

    if (vflag_atom) {
      if (key == 0) {
        for (i = 0; i <= 5; i++) {
          vatom[list[0]][i] += 0.5*v[i];
          vatom[list[1]][i] += 0.5*v[i];
        }
      } else if (key == 1) {
        for (i = 0; i <= 5; i++) {
          vatom[list[0]][i] += 0.5*v[i]*(1-alpha);
          vatom[list[1]][i] += 0.25*v[i]*alpha;
          vatom[list[2]][i] += 0.25*v[i]*alpha;
          vatom[list[3]][i] += 0.5*v[i];
        }
      } else if (key == 2) {
        for (i = 0; i <= 5; i++) {
          vatom[list[0]][i] += 0.5*v[i];
          vatom[list[1]][i] += 0.5*v[i]*(1-alpha);
          vatom[list[2]][i] += 0.25*v[i]*alpha;
          vatom[list[3]][i] += 0.25*v[i]*alpha;
        }
      } else {
        for (i = 0; i <= 5; i++) {
          vatom[list[0]][i] += 0.5*v[i]*(1-alpha);
          vatom[list[1]][i] += 0.25*v[i]*alpha;
          vatom[list[2]][i] += 0.25*v[i]*alpha;
          vatom[list[3]][i] += 0.5*v[i]*(1-alpha);
          vatom[list[4]][i] += 0.25*v[i]*alpha;
          vatom[list[5]][i] += 0.25*v[i]*alpha;
        }
      }
    }
  }
}

/* ----------------------------------------------------------------------
   tally virial into per-atom accumulators
   called by REAX/C potential, newton_pair is always on
   fi is magnitude of force on atom i
------------------------------------------------------------------------- */

void Pair::v_tally(int i, double *fi, double *deli)
{
  double v[6];

  v[0] = 0.5*deli[0]*fi[0];
  v[1] = 0.5*deli[1]*fi[1];
  v[2] = 0.5*deli[2]*fi[2];
  v[3] = 0.5*deli[0]*fi[1];
  v[4] = 0.5*deli[0]*fi[2];
  v[5] = 0.5*deli[1]*fi[2];

  vatom[i][0] += v[0]; vatom[i][1] += v[1]; vatom[i][2] += v[2];
  vatom[i][3] += v[3]; vatom[i][4] += v[4]; vatom[i][5] += v[5];
}

/* ----------------------------------------------------------------------
   tally virial into per-atom accumulators
   called by AIREBO potential, newton_pair is always on
   fpair is magnitude of force on atom I
------------------------------------------------------------------------- */

void Pair::v_tally2(int i, int j, double fpair, double *drij)
{
  double v[6];

  v[0] = 0.5 * drij[0]*drij[0]*fpair;
  v[1] = 0.5 * drij[1]*drij[1]*fpair;
  v[2] = 0.5 * drij[2]*drij[2]*fpair;
  v[3] = 0.5 * drij[0]*drij[1]*fpair;
  v[4] = 0.5 * drij[0]*drij[2]*fpair;
  v[5] = 0.5 * drij[1]*drij[2]*fpair;

  vatom[i][0] += v[0]; vatom[i][1] += v[1]; vatom[i][2] += v[2];
  vatom[i][3] += v[3]; vatom[i][4] += v[4]; vatom[i][5] += v[5];
  vatom[j][0] += v[0]; vatom[j][1] += v[1]; vatom[j][2] += v[2];
  vatom[j][3] += v[3]; vatom[j][4] += v[4]; vatom[j][5] += v[5];
}

/* ----------------------------------------------------------------------
   tally virial into per-atom accumulators
   called by AIREBO and Tersoff potential, newton_pair is always on
------------------------------------------------------------------------- */

void Pair::v_tally3(int i, int j, int k,
                    double *fi, double *fj, double *drik, double *drjk)
{
  double v[6];

  v[0] = THIRD * (drik[0]*fi[0] + drjk[0]*fj[0]);
  v[1] = THIRD * (drik[1]*fi[1] + drjk[1]*fj[1]);
  v[2] = THIRD * (drik[2]*fi[2] + drjk[2]*fj[2]);
  v[3] = THIRD * (drik[0]*fi[1] + drjk[0]*fj[1]);
  v[4] = THIRD * (drik[0]*fi[2] + drjk[0]*fj[2]);
  v[5] = THIRD * (drik[1]*fi[2] + drjk[1]*fj[2]);

  vatom[i][0] += v[0]; vatom[i][1] += v[1]; vatom[i][2] += v[2];
  vatom[i][3] += v[3]; vatom[i][4] += v[4]; vatom[i][5] += v[5];
  vatom[j][0] += v[0]; vatom[j][1] += v[1]; vatom[j][2] += v[2];
  vatom[j][3] += v[3]; vatom[j][4] += v[4]; vatom[j][5] += v[5];
  vatom[k][0] += v[0]; vatom[k][1] += v[1]; vatom[k][2] += v[2];
  vatom[k][3] += v[3]; vatom[k][4] += v[4]; vatom[k][5] += v[5];
}

/* ----------------------------------------------------------------------
   tally virial into per-atom accumulators
   called by AIREBO potential, newton_pair is always on
------------------------------------------------------------------------- */

void Pair::v_tally4(int i, int j, int k, int m,
                    double *fi, double *fj, double *fk,
                    double *drim, double *drjm, double *drkm)
{
  double v[6];

  v[0] = 0.25 * (drim[0]*fi[0] + drjm[0]*fj[0] + drkm[0]*fk[0]);
  v[1] = 0.25 * (drim[1]*fi[1] + drjm[1]*fj[1] + drkm[1]*fk[1]);
  v[2] = 0.25 * (drim[2]*fi[2] + drjm[2]*fj[2] + drkm[2]*fk[2]);
  v[3] = 0.25 * (drim[0]*fi[1] + drjm[0]*fj[1] + drkm[0]*fk[1]);
  v[4] = 0.25 * (drim[0]*fi[2] + drjm[0]*fj[2] + drkm[0]*fk[2]);
  v[5] = 0.25 * (drim[1]*fi[2] + drjm[1]*fj[2] + drkm[1]*fk[2]);

  vatom[i][0] += v[0]; vatom[i][1] += v[1]; vatom[i][2] += v[2];
  vatom[i][3] += v[3]; vatom[i][4] += v[4]; vatom[i][5] += v[5];
  vatom[j][0] += v[0]; vatom[j][1] += v[1]; vatom[j][2] += v[2];
  vatom[j][3] += v[3]; vatom[j][4] += v[4]; vatom[j][5] += v[5];
  vatom[k][0] += v[0]; vatom[k][1] += v[1]; vatom[k][2] += v[2];
  vatom[k][3] += v[3]; vatom[k][4] += v[4]; vatom[k][5] += v[5];
  vatom[m][0] += v[0]; vatom[m][1] += v[1]; vatom[m][2] += v[2];
  vatom[m][3] += v[3]; vatom[m][4] += v[4]; vatom[m][5] += v[5];
}

/* ----------------------------------------------------------------------
   tally virial into global and per-atom accumulators
   called by pair lubricate potential with 6 tensor components
------------------------------------------------------------------------- */

void Pair::v_tally_tensor(int i, int j, int nlocal, int newton_pair,
                          double vxx, double vyy, double vzz,
                          double vxy, double vxz, double vyz)
{
  double v[6];

  v[0] = vxx;
  v[1] = vyy;
  v[2] = vzz;
  v[3] = vxy;
  v[4] = vxz;
  v[5] = vyz;

  if (vflag_global) {
    if (newton_pair) {
      virial[0] += v[0];
      virial[1] += v[1];
      virial[2] += v[2];
      virial[3] += v[3];
      virial[4] += v[4];
      virial[5] += v[5];
    } else {
      if (i < nlocal) {
        virial[0] += 0.5*v[0];
        virial[1] += 0.5*v[1];
        virial[2] += 0.5*v[2];
        virial[3] += 0.5*v[3];
        virial[4] += 0.5*v[4];
        virial[5] += 0.5*v[5];
      }
      if (j < nlocal) {
        virial[0] += 0.5*v[0];
        virial[1] += 0.5*v[1];
        virial[2] += 0.5*v[2];
        virial[3] += 0.5*v[3];
        virial[4] += 0.5*v[4];
        virial[5] += 0.5*v[5];
      }
    }
  }

  if (vflag_atom) {
    if (newton_pair || i < nlocal) {
      vatom[i][0] += 0.5*v[0];
      vatom[i][1] += 0.5*v[1];
      vatom[i][2] += 0.5*v[2];
      vatom[i][3] += 0.5*v[3];
      vatom[i][4] += 0.5*v[4];
      vatom[i][5] += 0.5*v[5];
    }
    if (newton_pair || j < nlocal) {
      vatom[j][0] += 0.5*v[0];
      vatom[j][1] += 0.5*v[1];
      vatom[j][2] += 0.5*v[2];
      vatom[j][3] += 0.5*v[3];
      vatom[j][4] += 0.5*v[4];
      vatom[j][5] += 0.5*v[5];
    }
  }
}

/* ----------------------------------------------------------------------
   compute global pair virial via summing F dot r over own & ghost atoms
   at this point, only pairwise forces have been accumulated in atom->f
------------------------------------------------------------------------- */

void Pair::virial_fdotr_compute()
{
  double **x = atom->x;
  double **f = atom->f;

  // sum over force on all particles including ghosts

  if (neighbor->includegroup == 0) {
    int nall = atom->nlocal + atom->nghost;
    for (int i = 0; i < nall; i++) {
      virial[0] += f[i][0]*x[i][0];
      virial[1] += f[i][1]*x[i][1];
      virial[2] += f[i][2]*x[i][2];
      virial[3] += f[i][1]*x[i][0];
      virial[4] += f[i][2]*x[i][0];
      virial[5] += f[i][2]*x[i][1];
    }

  // neighbor includegroup flag is set
  // sum over force on initial nfirst particles and ghosts

  } else {
    int nall = atom->nfirst;
    for (int i = 0; i < nall; i++) {
      virial[0] += f[i][0]*x[i][0];
      virial[1] += f[i][1]*x[i][1];
      virial[2] += f[i][2]*x[i][2];
      virial[3] += f[i][1]*x[i][0];
      virial[4] += f[i][2]*x[i][0];
      virial[5] += f[i][2]*x[i][1];
    }

    nall = atom->nlocal + atom->nghost;
    for (int i = atom->nlocal; i < nall; i++) {
      virial[0] += f[i][0]*x[i][0];
      virial[1] += f[i][1]*x[i][1];
      virial[2] += f[i][2]*x[i][2];
      virial[3] += f[i][1]*x[i][0];
      virial[4] += f[i][2]*x[i][0];
      virial[5] += f[i][2]*x[i][1];
    }
  }

  // prevent multiple calls to update the virial
  // when a hybrid pair style uses both a gpu and non-gpu pair style
  // or when respa is used with gpu pair styles

  vflag_fdotr = 0;
}

/* ----------------------------------------------------------------------
   write a table of pair potential energy/force vs distance to a file
------------------------------------------------------------------------- */

void Pair::write_file(int narg, char **arg)
{
  if (narg != 8 && narg != 10) error->all(FLERR,"Illegal pair_write command");
  if (single_enable == 0)
    error->all(FLERR,"Pair style does not support pair_write");

  // parse arguments

  int itype = utils::inumeric(FLERR,arg[0],false,lmp);
  int jtype = utils::inumeric(FLERR,arg[1],false,lmp);
  if (itype < 1 || itype > atom->ntypes || jtype < 1 || jtype > atom->ntypes)
    error->all(FLERR,"Invalid atom types in pair_write command");

  int n = utils::inumeric(FLERR,arg[2],false,lmp);

  int style = NONE;
  if (strcmp(arg[3],"r") == 0) style = RLINEAR;
  else if (strcmp(arg[3],"rsq") == 0) style = RSQ;
  else if (strcmp(arg[3],"bitmap") == 0) style = BMP;
  else error->all(FLERR,"Invalid style in pair_write command");

  double inner = utils::numeric(FLERR,arg[4],false,lmp);
  double outer = utils::numeric(FLERR,arg[5],false,lmp);
  if (inner <= 0.0 || inner >= outer)
    error->all(FLERR,"Invalid cutoffs in pair_write command");

  // open file in append mode if exists
  // add line with DATE: and UNITS: tag when creating new file
  // print header in format used by pair_style table

  FILE *fp = nullptr;
  if (comm->me == 0) {
    std::string table_file = arg[6];

    // units sanity check:
    // - if this is the first time we write to this potential file,
    //   write out a line with "DATE:" and "UNITS:" tags
    // - if the file already exists, print a message about appending
    //   while printing the date and check that units are consistent.
    if (utils::file_is_readable(table_file)) {
      std::string units = utils::get_potential_units(table_file,"table");
      if (!units.empty() && (units != update->unit_style)) {
        error->one(FLERR,fmt::format("Trying to append to a table file "
                                     "with UNITS: {} while units are {}",
                                     units, update->unit_style));
      }
      std::string date = utils::get_potential_date(table_file,"table");
      utils::logmesg(lmp,fmt::format("Appending to table file {} with "
                                     "DATE: {}\n", table_file, date));
      fp = fopen(table_file.c_str(),"a");
    } else {
      char datebuf[16];
      time_t tv = time(nullptr);
      strftime(datebuf,15,"%Y-%m-%d",localtime(&tv));
      utils::logmesg(lmp,fmt::format("Creating table file {} with "
                                     "DATE: {}\n", table_file, datebuf));
      fp = fopen(table_file.c_str(),"w");
      if (fp) fmt::print(fp,"# DATE: {} UNITS: {} Created by pair_write\n",
                         datebuf, update->unit_style);
    }
    if (fp == nullptr)
      error->one(FLERR,fmt::format("Cannot open pair_write file {}: {}",
                                   table_file, utils::getsyserror()));
    fprintf(fp,"# Pair potential %s for atom types %d %d: i,r,energy,force\n",
            force->pair_style,itype,jtype);
    if (style == RLINEAR)
      fprintf(fp,"\n%s\nN %d R %.15g %.15g\n\n",arg[7],n,inner,outer);
    if (style == RSQ)
      fprintf(fp,"\n%s\nN %d RSQ %.15g %.15g\n\n",arg[7],n,inner,outer);
  }

  // initialize potentials before evaluating pair potential
  // insures all pair coeffs are set and force constants
  // also initialize neighbor so that neighbor requests are processed
  // NOTE: might be safest to just do lmp->init()

  force->init();
  neighbor->init();

  // if pair style = any of EAM, swap in dummy fp vector

  double eamfp[2];
  eamfp[0] = eamfp[1] = 0.0;
  double *eamfp_hold;

  Pair *epair = force->pair_match("^eam",0);
  if (epair) epair->swap_eam(eamfp,&eamfp_hold);
  if ((comm->me == 0) && (epair))
    error->warning(FLERR,"EAM pair style. Table will not include embedding term");

  // if atom style defines charge, swap in dummy q vec

  double q[2];
  q[0] = q[1] = 1.0;
  if (narg == 10) {
    q[0] = utils::numeric(FLERR,arg[8],false,lmp);
    q[1] = utils::numeric(FLERR,arg[9],false,lmp);
  }
  double *q_hold;

  if (atom->q) {
    q_hold = atom->q;
    atom->q = q;
  }

  // evaluate energy and force at each of N distances

  int masklo,maskhi,nmask,nshiftbits;
  if (style == BMP) {
    init_bitmap(inner,outer,n,masklo,maskhi,nmask,nshiftbits);
    int ntable = 1 << n;
    if (comm->me == 0)
      fprintf(fp,"\n%s\nN %d BITMAP %.15g %.15g\n\n",arg[7],ntable,inner,outer);
    n = ntable;
  }

  double r,e,f,rsq;
  union_int_float_t rsq_lookup;

  for (int i = 0; i < n; i++) {
    if (style == RLINEAR) {
      r = inner + (outer-inner) * i/(n-1);
      rsq = r*r;
    } else if (style == RSQ) {
      rsq = inner*inner + (outer*outer - inner*inner) * i/(n-1);
      r = sqrt(rsq);
    } else if (style == BMP) {
      rsq_lookup.i = i << nshiftbits;
      rsq_lookup.i |= masklo;
      if (rsq_lookup.f < inner*inner) {
        rsq_lookup.i = i << nshiftbits;
        rsq_lookup.i |= maskhi;
      }
      rsq = rsq_lookup.f;
      r = sqrt(rsq);
    }

    if (rsq < cutsq[itype][jtype]) {
      e = single(0,1,itype,jtype,rsq,1.0,1.0,f);
      f *= r;
    } else e = f = 0.0;
    if (comm->me == 0) fprintf(fp,"%d %.15g %.15g %.15g\n",i+1,r,e,f);
  }

  // restore original vecs that were swapped in for

  double *tmp;
  if (epair) epair->swap_eam(eamfp_hold,&tmp);
  if (atom->q) atom->q = q_hold;

  if (comm->me == 0) fclose(fp);
}

/* ----------------------------------------------------------------------
   define bitmap parameters based on inner and outer cutoffs
------------------------------------------------------------------------- */

void Pair::init_bitmap(double inner, double outer, int ntablebits,
             int &masklo, int &maskhi, int &nmask, int &nshiftbits)
{
  if (sizeof(int) != sizeof(float))
    error->all(FLERR,"Bitmapped lookup tables require int/float be same size");

  if (ntablebits > (int)sizeof(float)*CHAR_BIT)
    error->all(FLERR,"Too many total bits for bitmapped lookup table");

  if (inner >= outer)
    error->warning(FLERR,"Table inner cutoff >= outer cutoff");

  int nlowermin = 1;
  while (!((pow(double(2),(double)nlowermin) <= inner*inner) &&
           (pow(double(2),(double)nlowermin+1.0) > inner*inner))) {
    if (pow(double(2),(double)nlowermin) <= inner*inner) nlowermin++;
    else nlowermin--;
  }

  int nexpbits = 0;
  double required_range = outer*outer / pow(double(2),(double)nlowermin);
  double available_range = 2.0;

  while (available_range < required_range) {
    nexpbits++;
    available_range = pow(double(2),pow(double(2),(double)nexpbits));
  }

  int nmantbits = ntablebits - nexpbits;

  if (nexpbits > (int)sizeof(float)*CHAR_BIT - FLT_MANT_DIG)
    error->all(FLERR,"Too many exponent bits for lookup table");
  if (nmantbits+1 > FLT_MANT_DIG)
    error->all(FLERR,"Too many mantissa bits for lookup table");
  if (nmantbits < 3) error->all(FLERR,"Too few bits for lookup table");

  nshiftbits = FLT_MANT_DIG - (nmantbits+1);

  nmask = 1;
  for (int j = 0; j < ntablebits+nshiftbits; j++) nmask *= 2;
  nmask -= 1;

  union_int_float_t rsq_lookup;
  rsq_lookup.f = outer*outer;
  maskhi = rsq_lookup.i & ~(nmask);
  rsq_lookup.f = inner*inner;
  masklo = rsq_lookup.i & ~(nmask);
}

/* ---------------------------------------------------------------------- */

void Pair::hessian_twobody(double fforce, double dfac, double delr[3], double phiTensor[6]) {
  int m = 0;
  for (int k=0; k<3; k++) {
    phiTensor[m] = fforce;
    for (int l=k; l<3; l++) {
      if (l>k) phiTensor[m] = 0;
      phiTensor[m++] += delr[k]*delr[l] * dfac;
    }
  }
}
/* ---------------------------------------------------------------------- */

double Pair::memory_usage()
{
  double bytes = comm->nthreads*maxeatom * sizeof(double);
  bytes += comm->nthreads*maxvatom*6 * sizeof(double);
  bytes += comm->nthreads*maxcvatom*9 * sizeof(double);
  return bytes;
}
<|MERGE_RESOLUTION|>--- conflicted
+++ resolved
@@ -98,15 +98,9 @@
   suffix_flag = Suffix::NONE;
 
   maxeatom = maxvatom = maxcvatom = 0;
-<<<<<<< HEAD
-  eatom = eatomcoul = eatomvdw = NULL;
-  vatom = NULL;
-  cvatom = NULL;
-=======
-  eatom = nullptr;
+  eatom = eatomcoul = eatomvdw = nullptr;
   vatom = nullptr;
   cvatom = nullptr;
->>>>>>> e0e4e516
 
   num_tally_compute = 0;
   list_tally_compute = nullptr;
