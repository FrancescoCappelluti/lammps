--- conflicted
+++ resolved
@@ -92,13 +92,8 @@
   allocated = 0;
   suffix_flag = Suffix::NONE;
 
-<<<<<<< HEAD
-  maxeatom = maxvatom = 0;
+  maxeatom = maxvatom = maxcvatom = 0;
   eatom = eatomcoul = eatomvdw = NULL;
-=======
-  maxeatom = maxvatom = maxcvatom = 0;
-  eatom = NULL;
->>>>>>> 4134d7fd
   vatom = NULL;
   cvatom = NULL;
 
